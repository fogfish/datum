%%
%%   Copyright (c) 2015, Dmitry Kolesnikov
%%   All Rights Reserved.
%%
%%   Licensed under the Apache License, Version 2.0 (the "License");
%%   you may not use this file except in compliance with the License.
%%   You may obtain a copy of the License at
%%
%%       http://www.apache.org/licenses/LICENSE-2.0
%%
%%   Unless required by applicable law or agreed to in writing, software
%%   distributed under the License is distributed on an "AS IS" BASIS,
%%   WITHOUT WARRANTIES OR CONDITIONS OF ANY KIND, either express or implied.
%%   See the License for the specific language governing permissions and
%%   limitations under the License.
%%
%% @doc
%%
%%   Lenses resembles concept of getters and setters, which you can compose 
%%   using functional concepts. In other words, this is combinator data 
%%   transformation for pure functional data structure.
%%
%% @see
%% 
%%   This library implements lens using approaches on Haskell lens library, and 
%%   techniques references by
%%
%%   * Combinators for Bi-Directional Tree Transformations: 
%%     A Linguistic Approach to the View Update Problem by J. Nathan Foster et al.
%%     http://repository.upenn.edu/cgi/viewcontent.cgi?article=1044&context=cis_reports
%%   * Lens tutorial by Jakub Arnold
%%     http://blog.jakubarnold.cz/2014/07/14/lens-tutorial-introduction-part-1.html
%%
%%   There are other approaches to implement lens for Erlang
%%   * https://github.com/jlouis/erl-lenses by Jesper Louis Andersen
%%   * http://www.cs.otago.ac.nz/staffpriv/ok/lens.erl by Richard A. O'Keefe
%%
-module(lens).
-compile({parse_transform, partial}).
-compile({parse_transform, category}).

%%
%% Note: the support for naive lens is disabled
%%       the code remains here for education purposes
%%
%% naive lens interface
%% -export([nget/2, nput/3, napply/3, naive/1]).

%%
%% lens primitives
<<<<<<< HEAD
-export([fmap/2, apply/3, map/3, get/2, put/3, iso/2, isof/3, isob/3]). 
=======
-export([fmap/2, apply/3, get/2, put/3, iso/2, isof/3, isob/3, iso/4]). 
>>>>>>> 58add521

%%
%% lenses  
-export([hd/0, hd/1, tl/0, tl/1]).
-export([t1/0, t2/0, t3/0, ti/1]).
-export([at/1, at/2]).
-export([keylist/1, keylist/2, keylist/3, pair/1, pair/2]).

%%
%% traverse
-export([traverse/0, takewith/1, takewith/2, require/1, defined/0]).

%%
%% lens utility
-export([c/1, c/2, c/3, c/4, c/5, c/6, c/7, c/8, c/9]).
-export([p/1, p/2, p/3, p/4, p/5, p/6, p/7, p/8, p/9]).

-export_type([lens/0]).

-compile({no_auto_import,[apply/3, hd/1, tl/1]}).
-compile([inline, {inline_size, 128}, inline_list_funcs]).

%%%------------------------------------------------------------------
%%%
%%% naive lens interface
%%%
%%%------------------------------------------------------------------

%%
%% Lens types are defined as ... They are following the convention of Haskell lens library.

%% type of object
-type s() :: _.

%% type of focused element (focus type)  
-type a() :: _.  

%% originally lenses are defined using `get` and `put` primitives. 
%% The third primitive `over` (or `apply`) allows to enhance lens behavior using 
%% function. The `put` is `over` using `const` function.   

%% -type naive() :: 
%%    #{
%%       get   => fun( (s()) -> a() ),
%%       apply => fun( (fun( (a()) -> a() ), s()) -> s() )
%%    }.

%%
%% naive lens interface
%%

%% -spec nget(naive(), s()) -> a().

%% nget(#{get := Ln}, S) -> 
%%    Ln(S).


%% -spec nput(naive(), a(), s()) -> s().

%% nput(Ln, Val, S) ->
%%    napply(Ln, fun(_) -> Val end, S).

%% -spec napply(naive(), fun( (a()) -> a() ), s()) -> s().

%% napply(#{apply := Ln}, Fun, S) ->
%%    Ln(Fun, S).
   

%%
%% the simple lens implementation to support built-in types: tuples, maps and key-val lists
%%    
%%    Stock  = {stock, "BZNT", 50}.
%%    Ticker = lens:naive(2).
%%    Price  = lens:naive(3).
%% 
%%    lens:put(Ticker, "NTXX", Stock). 
%%    lens:apply(Price, fun(X) -> X + 15 end, Stock).
%%    lens:get(Ticker, Stock).
%%

%% -spec naive(_) -> naive().

%% naive(Key) ->
%%    #{
%%       get   => fun(X) -> naive_get(Key, X) end, 
%%       apply => fun(Fun, X) -> naive_apply(Key, Fun, X) end
%%    }.

%%
%%
%% naive_get(Key, X)
%%  when is_map(X) ->
%%    maps:get(Key, X);

%% naive_get(Key, X)
%%  when is_tuple(X) ->
%%    erlang:element(Key, X);

%% naive_get(Key, X)
%%  when is_list(X) ->
%%    erlang:element(2, lists:keyfind(Key, 1, X)).

%%
%%
%% naive_apply(Key, Fun, X)
%%  when is_map(X) ->
%%    maps:put(Key, Fun(maps:get(Key, X)), X);

%% naive_apply(Key, Fun, X)
%%  when is_tuple(X) ->
%%    erlang:setelement(Key, X, Fun(erlang:element(Key, X)));

%% naive_apply(Key, Fun, X)
%%  when is_list(X) ->
%%    {value, Val, List} = lists:keytake(Key, 1, X),
%%    [{Key, Fun(Val)} | List].

%%%------------------------------------------------------------------
%%%
%%% lens primitives
%%%
%%%------------------------------------------------------------------

%%
%% Previously used lens structure is not scalable when you need to expends with 
%% new primitives or support new data types. You either grow it by implementing 
%% various flavors of getters and setters or extend module to support new data types.
%%
%% van Laarhoven lens generalization solves the problem, the proposal to use functor
%% to implement `get`, `put`, `apply`, etc. The lens is defined as 
%%
%%    type Lens s a = Functor f => (a -> f a) -> s -> f s
%%
%% Note: there is a good tutorial about type classes and functors  
%% http://learnyouahaskell.com/making-our-own-types-and-typeclasses#the-functor-typeclass
%% http://scalaz.github.io/scalaz/scalaz-2.9.1-6.0.2/doc.sxr/scalaz/Functor.scala.html
%% 
%% Functors do not exists in Erlang, Let's define one with minimal (no) runtime overhead.
%% Let's skip all details on the design decision about the function definition below. 
%% In the nutshell, various Erlang native containers (tuple, function, etc) are evaluated.
%% The list shown best performance. There is not any intent to generalize functor concept 
%% to Erlang application, it is made to support only lens implementation.
%%
-type f(F) :: [atom()|F].
-spec fmap( fun((a()) -> _), f(a()) ) -> f(_).     

%% van Laarhoven lens type
-type lens(A, S) :: fun( (fun( (A) -> f(A) ), S) -> f(S) ).
-type lens()     :: lens(a(), s()).


%% Implementation of lenses requires two type of functors
%%  * `apply` / 'over' is built with `identity`
%%  * `get` is built with `const`

%%
%% identity functor
-spec id(a()) -> f(a()).

id(X) ->
   [id|X].

%%
%% const functor
-spec const(a()) -> f(a()).

const(X) ->
   [const|X].

%%
%% functor fmap implementation, see spec above
fmap(Fun, [id|X]) -> 
   id( Fun(X) );
fmap(_,   [const|_] = X) -> 
   X.


   
%%
%% The `apply` is defined as 
%% Given a lens() that focuses on a() inside of s(), and
%% a function from a() to a() and instance of object s().
%% It returns modified s() by applying the function 
%% to focus point of the lens, e.g. Haskell use following notation 
%%  over :: Lens s a -> (a -> a) -> s -> s
%%  
-spec apply(lens(), fun( (a()) -> a() ), s()) -> s().

apply(Ln, Fun, S) ->
   %% @todo: deprecated, remove this variant of function at release 5.x.x 
   erlang:tl( Ln(fun(X) -> fmap(Fun, id(X)) end, S) ).


-spec map(fun( (a()) -> a() ), lens(), s()) -> s().

map(Fun, Ln, S) ->
   erlang:tl( Ln(fun(X) -> fmap(Fun, id(X)) end, S) ).


%%
%% The `get` is defined as
%% Given a lens() that focuses on a() inside of s(), and
%% instance of object s(). It returns value of focus point a(). 
%% e.g. Haskell use following notation
%%  view :: Lens s a -> s -> a
%%
-spec get(lens(), s()) -> a().

get(Ln, S) ->
   erlang:tl( Ln(fun(X) -> fmap(undefined, const(X)) end, S) ).


%%
%% The `put` is defined as 
%% Given a lens() that focuses on a() inside of s(), and
%% value a() and instance of object s(). It returns modified 
%% s() by setting a new value to focus point of the lens,  
%% The `put` is `over` using `const` function.
%%
-spec put(lens(), a(), s()) -> s().

put(Ln, A, S) ->
   apply(Ln, fun(_) -> A end, S).

%%
%% Isomorphism translates between different data structures
%% Given a product lens (an ordered set of lenses that focuses on data structure)
%% and lifts results to abstract view. Another set of lenses
%% puts data back to concrete view
%%
%% @todo: deprecated, remove this variant of function at release 5.x.x 
-spec iso(lens(), lens()) -> {_, _}.

iso(LensesA, LensesB)
 when is_list(LensesA), is_list(LensesB) ->
   iso(lens:p(LensesA), lens:p(LensesB));
iso(LensesA, LensesB) ->
   {morphism(LensesA, LensesB), morphism(LensesB, LensesA)}.

morphism(LensesA, LensesB) ->
   fun(Source, Target) ->
      lens:put(LensesB, lens:get(LensesA, Source), Target)
   end.

%%
%% applies forward isomorphism from A to B
%%
%% @todo: deprecated, remove this variant of function at release 5.x.x 
-spec isof({_, _}, _, _) -> _.

isof({Iso, _}, A, B) ->
   Iso(A, B).

%%
%% applies backward isomorphism from B to A
%%
%% @todo: deprecated, remove this variant of function at release 5.x.x 
-spec isob({_, _}, _, _) -> _.

isob({_, Iso}, A, B) ->
   Iso(A, B).

%%
%% Isomorphism translates between different data structures
%% Given a product lens (an ordered set of lenses that focuses on data structure)
%% and lifts results to abstract view. Another set of lenses
%% puts data back to concrete view
-spec iso(lens(), _, lens(), _) -> _.

iso(LensA, A, LensB, B) ->
   lens:put(LensB, lens:get(LensA, A), B).


%% 
%% Lens primitives above requires actual lens implementation. The lens
%% definition is library agnostic. The function of lens() type is required.
%%
%% in Haskell
%%    Functor f => (a -> f a) -> s -> f s
%%
%% in Erlang
%% -type lens() :: fun( (fun( (a()) -> f(a()) ), s() ) -> f(s()) ).
%%
%% Let's define a lens that focuses on head of list lens:hd/2 (see definition below)
%%
%% The lens usage is straight forward:
%%
%%    lens:get(lens:hd(), [1,2]).  
%%    lens:put(lens:hd(), 5, [1, 2]).
%%    lens:apply(lens:hd(), fun(X) -> X + 1 end, [1, 2]).
%%
%% Well behaved lens satisfies following laws
%%  * GetPut - if we get focused element a() from s() and immediately put a() 
%%             with no modifications back into s(), we must get back exactly s().
%%
%%    [a] = lens:put(lens:hd(), lens:get(lens:hd(), [a]), [a]).
%%
%%  * PutGet - if putting a() inside s() yields a new s(), 
%%             then the a() obtained from s is exactly a().
%%
%%    b = lens:get(lens:hd(), lens:put(lens:hd(), b, [a])).
%%
%%  * PutPut - A sequence of two puts is just the effect of the second, 
%%             the first gets completely overwritten. This law is applicable 
%%             to very well behaved lenses.
%%
%%    [c] = lens:put(lens:hd(), c, lens:put(lens:hd(), b, [a])).
%%
%%
%% The utility section covers aspects of lens composition and building a complex
%% applications.
%%
%% Failing lenses are not handled if focus is not exists. Each typed lens defines 
%% Omega friendly variant. It is capable to create a new container from nothing.
%% The Omega variant(s) is usable for practical application to construct nested data type
%% but they are not well behaving.  
%%



%%%------------------------------------------------------------------
%%%
%%% list lenses 
%%%
%%%------------------------------------------------------------------

%%
%% focus head of list
-spec hd() -> lens(_, list()).
-spec hd(_) -> lens(_, list()).

hd() ->
   hd(undefined).

hd(Om) ->
   fun
   (Fun, [H|T]) ->
      fmap(fun(X) -> [X|T] end, Fun(H));
   (Fun,    []) ->
      fmap(fun(X) -> [X] end, Fun(Om))
   end.


%%
%% focus tail of list
-spec tl() -> lens(list(), list()).
-spec tl(_) -> lens(list(), list()).

tl() ->
   fun(Fun, [H|T]) ->
      fmap(fun(X) -> [H|X] end, Fun(T))
   end.

tl(Om) ->
   fun
   (Fun, [H|T]) ->
      fmap(fun(X) -> [H|X] end, Fun(T));
   (Fun,    []) ->
      fmap(fun(X) -> X end, Fun(Om))
   end.

%%%------------------------------------------------------------------
%%%
%%% tuple lenses 
%%%
%%%------------------------------------------------------------------

%%
%% focus fist tuple element
-spec t1() -> lens(_, tuple()).

t1() ->
   fun(Fun, Term) ->
      fmap(erlang:setelement(1, Term, _), Fun(erlang:element(1, Term)))
   end.

%%
%% focus second tuple element
-spec t2() -> lens(_, tuple()).

t2() ->
   fun(Fun, Term) ->
      fmap(erlang:setelement(2, Term, _), Fun(erlang:element(2, Term)))
   end.

%%
%% focus third tuple element
-spec t3() -> lens(_, tuple()).

t3() ->
   fun(Fun, Term) ->
      fmap(erlang:setelement(3, Term, _), Fun(erlang:element(3, Term)))
   end.
   
%%
%% focuses tuple element using index
-spec ti(integer()) -> lens(_, tuple()).

ti(I)
 when is_integer(I) -> 
   fun(Fun, Term) ->
      fmap(erlang:setelement(I, Term, _), Fun(erlang:element(I, Term)))
   end.

%%%------------------------------------------------------------------
%%%
%%% map lenses 
%%%
%%%------------------------------------------------------------------

%%
%% focuses map element using key.
-spec at(_) -> lens(_, map()).
-spec at(_, _) -> lens(_, map()).

at(Key) ->
   at(Key, undefined).

at(Key, Om) ->
   fun(Fun, Map) ->
      fmap(maps:put(Key, _, Map), Fun(maps:get(Key, Map, Om)))
   end.

%%%------------------------------------------------------------------
%%%
%%% keylist lenses 
%%%
%%%------------------------------------------------------------------

%%
%% focuses tuple in keylist.
-spec keylist(_) -> lens(_, [tuple()]).
-spec keylist(_, _) -> lens(_, [tuple()]).
-spec keylist(_, _, _) -> lens(_, [tuple()]).

keylist(Key) ->
   keylist(1, Key).

keylist(N, Key) ->
   keylist(N, Key, undefined).

keylist(N, Key, Om) ->
   fun(Fun, List) ->
      H = case lists:keyfind(Key, N, List) of
         false -> Om;
         Value -> Value
      end,
      fmap(lists:keystore(Key, N, List, _), Fun(H))
   end.

%%
%% focuses pair value
-spec pair(_) -> lens(_, [{_, _}]).
-spec pair(_, _) -> lens(_, [{_, _}]).

pair(Key) ->
   pair(Key, undefined).

pair(Key, Om) ->
  fun(Fun, List) ->
      H = case lists:keyfind(Key, 1, List) of
         false -> Om;
         {_, Value} -> Value
      end,
      fmap(fun(X) -> lists:keystore(Key, 1, List, {Key, X}) end, Fun(H))
   end.



%%%------------------------------------------------------------------
%%%
%%% traverse
%%%
%%%------------------------------------------------------------------

%%
%% The lens focuses on each element of the list
%% e.g
%%   lens:get(lens:c(lens:traverse(), lens:t1()), [{1},{2}]).
-spec traverse() -> lens(_, list()). 

traverse() ->
   fun(Fun, List) ->
      lists:foldr(
         fun(X, Acc) ->
            '++'(fmap(fun(Y) -> Y end, Fun(X)), Acc)
         end,
         [],
         List
      )
   end.

'++'([F|X], [])    -> [F|[X]];
'++'([F|H], [F|T]) -> [F|[H|T]].


%%
%% The lens takes a predicate and focuses the leftmost element 
%% of the structure matching the predicate
-spec takewith(fun((_) -> true | false)) -> lens(_, list()).
-spec takewith(fun((_) -> true | false), _) -> lens(_, list()).

takewith(Pred) ->
   fun(Fun, List) ->
      {H, [I|T]} = lists:splitwith(fun(X) -> not Pred(X) end, List),
      fmap(fun(X) -> H ++ [X|T] end, Fun(I))
   end.

takewith(Pred, Om) ->
   fun(Fun, List) ->
      {Head, [El|Tail]} = case      
         lists:splitwith(fun(X) -> not Pred(X) end, List)
      of
         {H, []} -> {H, [Om]};
         Value   -> Value
      end,
      fmap(fun(X) -> Head ++ [X|Tail] end, Fun(El))
   end.

%%
%% The lens implements either semantic, returns {ok, _} if focused element 
%% matches required value, error otherwise 
-spec require(_) -> lens(_, datum:either(_)).

require(Value) ->
   fun(Fun, X) ->
      case X of
         Value ->
            lens:fmap(fun(_) -> Value end, Fun({ok, Value}));
         _    ->
            lens:fmap(fun(_) -> Value end, Fun({error, {require, Value, X}}))
      end
   end.

%%
%% The lens implements either semantic, returns {ok, _} if focused element is defined
defined() ->
   fun(Fun, undefined) ->
         lens:fmap(fun(X) -> X end, Fun({error, undefined}));
      (Fun, Value) ->
         lens:fmap(fun(X) -> X end, Fun({ok, Value}))
   end.


%%%------------------------------------------------------------------
%%%
%%% lens utility
%%%
%%%------------------------------------------------------------------

%%
%% The lens composition is powerful concept to produce complex lenses.
%% The lens type is a functor but functor composition is not natively 
%% supported by Erlang.
%%
%% E.g. there is list of tuple [{1,2,3}], the composition of 
%% lens:hd(), fun lens:t2() allows to focus on second element on tuple.
%% the composition is fundamental approach to deal with nested types.
%% 
%%   lens:get(lens:c([lens:hd(), fun lens:t2()]), [{1,2,3}]).
%%   lens:put(lens:c([lens:hd(), fun lens:t2()]), 6, [{1,2,3}]).
%%
-spec c([lens()]) -> lens().

c(Lenses) ->
   fun(Fun, S) ->
      dot(lists:reverse(Lenses), Fun, S)
   end.

dot([Ln], Fun, S) ->
   Ln(Fun, S);
dot([Ln | Lenses], Fun, S) ->
   dot(Lenses, fun(X) -> Ln(Fun, X) end, S).

%%
%% The list composition function is not efficient from performance perspective, 
%% list-based folding is expensive. The efficiency of lens can be improved by 40%
%% using inline variants of combinator  `apply`, `get` and `put`.  
%%

-spec c(lens(), lens()) -> lens().
-spec c(lens(), lens(), lens()) -> lens().
-spec c(lens(), lens(), lens(), lens()) -> lens().
-spec c(lens(), lens(), lens(), lens(), lens()) -> lens().
-spec c(lens(), lens(), lens(), lens(), lens(), lens()) -> lens().
-spec c(lens(), lens(), lens(), lens(), lens(), lens(), lens()) -> lens().
-spec c(lens(), lens(), lens(), lens(), lens(), lens(), lens(), lens()) -> lens().
-spec c(lens(), lens(), lens(), lens(), lens(), lens(), lens(), lens(), lens()) -> lens().

c(Ln2, Ln1) ->
   fun(Fun, S) -> 
      Ln2(Ln1(Fun, _), S) 
   end.

c(Ln3, Ln2, Ln1) ->
   fun(Fun, S) ->
      Ln3(Ln2(Ln1(Fun, _), _), S)
   end.

c(Ln4, Ln3, Ln2, Ln1) ->
   fun(Fun, S) ->
      Ln4(Ln3(Ln2(Ln1(Fun, _), _), _), S)
   end.

c(Ln5, Ln4, Ln3, Ln2, Ln1) ->
   fun(Fun, S) ->
      Ln5(Ln4(Ln3(Ln2(Ln1(Fun, _), _), _), _), S)
   end.

c(Ln6, Ln5, Ln4, Ln3, Ln2, Ln1) ->
   fun(Fun, S) ->
      Ln6(Ln5(Ln4(Ln3(Ln2(Ln1(Fun, _), _), _), _), _), S)
   end.

c(Ln7, Ln6, Ln5, Ln4, Ln3, Ln2, Ln1) ->
   fun(Fun, S) ->
      Ln7(Ln6(Ln5(Ln4(Ln3(Ln2(Ln1(Fun, _), _), _), _), _), _), S)
   end.

c(Ln8, Ln7, Ln6, Ln5, Ln4, Ln3, Ln2, Ln1) ->
   fun(Fun, S) ->
      Ln8(Ln7(Ln6(Ln5(Ln4(Ln3(Ln2(Ln1(Fun, _), _), _), _), _), _), _), S)
   end.

c(Ln9, Ln8, Ln7, Ln6, Ln5, Ln4, Ln3, Ln2, Ln1) ->
   fun(Fun, S) ->
      Ln9(Ln8(Ln7(Ln6(Ln5(Ln4(Ln3(Ln2(Ln1(Fun, _), _), _), _), _), _), _), _), S)
   end.

%%
%% The product lens composes lenses to spawn multiple fields at once
-spec p([lens()]) -> lens().

p(Lenses)
 when is_list(Lenses) ->
   fun(Fun, Struct) ->
      fmap(put_lens_product(Lenses, _, Struct), Fun(get_lens_product(Lenses, Struct)))
   end.

get_lens_product(Lenses, Struct) ->
   [lens:get(LnX, Struct) || LnX <- Lenses].

put_lens_product([Lens | Lenses], [X | View], Struct) ->
   put_lens_product(Lenses, View, lens:put(Lens, X, Struct));
put_lens_product([], [], Struct) ->
   Struct.


%%
%% Inline variants of lens product combinator.  
%%

-spec p(lens(), lens()) -> lens().
-spec p(lens(), lens(), lens()) -> lens().
-spec p(lens(), lens(), lens(), lens()) -> lens().
-spec p(lens(), lens(), lens(), lens(), lens()) -> lens().
-spec p(lens(), lens(), lens(), lens(), lens(), lens()) -> lens().
-spec p(lens(), lens(), lens(), lens(), lens(), lens(), lens()) -> lens().
-spec p(lens(), lens(), lens(), lens(), lens(), lens(), lens(), lens()) -> lens().
-spec p(lens(), lens(), lens(), lens(), lens(), lens(), lens(), lens(), lens()) -> lens().

p(Ln2, Ln1) ->
   p([Ln2, Ln1]).

p(Ln3, Ln2, Ln1) ->
   p([Ln3, Ln2, Ln1]).

p(Ln4, Ln3, Ln2, Ln1) ->
   p([Ln4, Ln3, Ln2, Ln1]).

p(Ln5, Ln4, Ln3, Ln2, Ln1) ->
   p([Ln5, Ln4, Ln3, Ln2, Ln1]).

p(Ln6, Ln5, Ln4, Ln3, Ln2, Ln1) ->
   p([Ln6, Ln5, Ln4, Ln3, Ln2, Ln1]).

p(Ln7, Ln6, Ln5, Ln4, Ln3, Ln2, Ln1) ->
   p([Ln7, Ln6, Ln5, Ln4, Ln3, Ln2, Ln1]).

p(Ln8, Ln7, Ln6, Ln5, Ln4, Ln3, Ln2, Ln1) ->
   p([Ln8, Ln7, Ln6, Ln5, Ln4, Ln3, Ln2, Ln1]).

p(Ln9, Ln8, Ln7, Ln6, Ln5, Ln4, Ln3, Ln2, Ln1) ->
   p([Ln9, Ln8, Ln7, Ln6, Ln5, Ln4, Ln3, Ln2, Ln1]).
<|MERGE_RESOLUTION|>--- conflicted
+++ resolved
@@ -48,11 +48,7 @@
 
 %%
 %% lens primitives
-<<<<<<< HEAD
--export([fmap/2, apply/3, map/3, get/2, put/3, iso/2, isof/3, isob/3]). 
-=======
--export([fmap/2, apply/3, get/2, put/3, iso/2, isof/3, isob/3, iso/4]). 
->>>>>>> 58add521
+-export([fmap/2, apply/3, map/3, get/2, put/3, iso/2, isof/3, isob/3, iso/4]). 
 
 %%
 %% lenses  
